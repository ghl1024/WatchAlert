--- conflicted
+++ resolved
@@ -279,21 +279,11 @@
 		}
 	}
 
-<<<<<<< HEAD
-	res, count, err := client.NewLokiClient(datasourceInfo).QueryRange(args)
-	if err != nil {
-		global.Logger.Sugar().Errorf("查询 Loki 日志失败 %s", err.Error())
-		return
-	}
-
-	for _, v := range res {
-=======
 	if count <= 0 {
 		return
 	}
 
 	for _, v := range queryRes {
->>>>>>> 08b65b39
 		event := func() models.AlertCurEvent {
 			event := process.BuildEvent(rule)
 			event.DatasourceId = datasourceId
@@ -308,13 +298,7 @@
 		}
 
 		// 评估告警条件
-<<<<<<< HEAD
-		process.EvalCondition(ctx, event, float64(count), options)
-		// 只需要评估出第一条日志信息即可
-		break
-=======
 		process.EvalCondition(ctx, event, float64(count), evalOptions)
->>>>>>> 08b65b39
 	}
 }
 
